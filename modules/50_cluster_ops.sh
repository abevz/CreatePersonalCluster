--- conflicted
+++ resolved
@@ -119,7 +119,6 @@
   local addon_name="${1:-}"
   local addon_version="${2:-}"
 
-<<<<<<< HEAD
   source "$REPO_PATH/ansible/addons/addon_discovery.sh"
   addon_discover_all
 
@@ -257,30 +256,14 @@
   if [[ $? -ne 0 || -z "$selection" ]]; then
     log_error "No addon selected or invalid choice"
     return 1
-=======
-  # Load addon discovery system
-  source "$REPO_PATH/ansible/addons/addon_discovery.sh"
-  addon_discover_all
-
-  # Interactive menu if no addon specified
-  if [[ -z "$addon_name" ]]; then
-    addon_name=$(addon_display_interactive_menu)
-    if [[ $? -ne 0 || -z "$addon_name" ]]; then
-      log_error "No addon selected or invalid choice"
-      return 1
-    fi
->>>>>>> 7669dcdf
   fi
   echo "$selection"
   return 0
 }
 
-<<<<<<< HEAD
+
 _upgrade_addons_validate_selection() {
   local addon_name="$1"
-=======
-  # Validate addon exists (also handles 'all')
->>>>>>> 7669dcdf
   if ! addon_validate_exists "$addon_name"; then
     _cluster_ops_upgrade_addons_help
     return 1
@@ -291,11 +274,6 @@
 _upgrade_addons_prepare_environment() {
   local addon_name="$1"
   log_step "Preparing environment and loading secrets..."
-<<<<<<< HEAD
-=======
-
-  # Load secrets with error handling
->>>>>>> 7669dcdf
   if ! load_secrets_cached; then
     error_handle "$ERROR_CONFIG" "Failed to load secrets. Aborting addon upgrade." "$SEVERITY_CRITICAL" "abort"
     return 1
@@ -325,33 +303,12 @@
   echo "$extra_vars"
 }
 
-<<<<<<< HEAD
 _upgrade_addons_determine_playbook() {
   local addon_name="$1"
   if [[ -f "$REPO_PATH/ansible/playbooks/pb_upgrade_addons_modular.yml" ]] && [[ -n "${DISCOVERED_ADDONS[$addon_name]}" || "$addon_name" == "all" ]]; then
     echo "pb_upgrade_addons_modular.yml"
   else
     echo "pb_upgrade_addons_extended.yml"
-=======
-  # Execute Ansible playbook with recovery - use modular system if available
-  local playbook_to_use="pb_upgrade_addons_extended.yml"
-  
-  # Check if modular playbook exists and addon is in modular system
-  if [[ -f "$REPO_PATH/ansible/playbooks/pb_upgrade_addons_modular.yml" ]] && [[ -n "${DISCOVERED_ADDONS[$addon_name]}" || "$addon_name" == "all" ]]; then
-    playbook_to_use="pb_upgrade_addons_modular.yml"
-    log_info "Using modular addon system"
-  else
-    log_info "Using legacy addon system"
-  fi
-
-  if ! recovery_execute \
-       "cpc_ansible run-ansible '$playbook_to_use' --extra-vars '$extra_vars'" \
-       "upgrade_addon_$addon_name" \
-       "log_warning 'Addon upgrade failed, manual cleanup may be needed'" \
-       "validate_addon_installation '$addon_name'"; then
-    error_handle "$ERROR_EXECUTION" "Ansible playbook execution failed for addon '$addon_name'" "$SEVERITY_HIGH"
-    return 1
->>>>>>> 7669dcdf
   fi
 }
 
